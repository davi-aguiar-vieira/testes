--- conflicted
+++ resolved
@@ -94,11 +94,7 @@
 const confirmDelete = async (itemId) => {
   try {
     await deleteItem(itemId); // Chama a API para excluir o item
-<<<<<<< HEAD
     myItemsLost.value = myItemsLost.value.filter(item => item.id !== itemId); // Remove do estado
-=======
-    myItemsFound.value = myItemsFound.value.filter((item) => item.id !== itemId); // Remove do estado
->>>>>>> e5ea3cd2
   } catch (error) {
     console.error("Erro ao excluir item:", error);
   }
