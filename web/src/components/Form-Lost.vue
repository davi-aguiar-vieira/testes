<template>
  <form id="app" @submit="save">
    <div class="grid md:grid-cols-4 gap-4">
      <div class="mb-4 col-span-2">
        <label for="name" class="font-inter block text-azul text-sm font-bold mb-2"
          >Item <span class="text-red-500">*</span></label
        >
        <input
          id="name"
          class="appearance-none border rounded w-full py-2 px-3 text-gray-700 leading-tight focus:outline-none focus:shadow-outline"
          v-model="item.name"
          type="text"
          name="name"
          maxlength="750"
          placeholder="Escreva o nome do item"
        />
      </div>

      <div class="block relative mb-4 col-span-2">
        <label for="category" class="font-inter block text-azul text-sm font-bold mb-2">
          Categoria <span class="text-red-500">*</span>
        </label>
        <div class="relative">
          <input
            type="text"
            v-model="searchCategory"
            placeholder="Pesquisar Categoria..."
            class="w-full border rounded py-2 px-3 leading-tight focus:outline-none focus:shadow-outline"
            @focus="showCategoryDropdown = true"
            @blur="hideDropdown('category')"
          />
          <div class="absolute inset-y-0 right-0 flex items-center px-2 text-gray-700">
            <img
              src="../assets/icons/chevron-down.svg"
              alt="chevron-down"
              class="w-[15px] h-[15px] cursor-pointer"
              @click="showCategoryDropdown = !showCategoryDropdown"
            />
          </div>
          <ul
            v-if="showCategoryDropdown"
            class="absolute z-10 bg-white border rounded mt-1 w-full max-h-48 overflow-y-auto shadow-lg"
          >
            <li
              v-for="category in filteredCategories"
              :key="category.id"
              @mousedown="selectCategory(category)"
              class="px-3 py-2 hover:bg-gray-200 cursor-pointer"
            >
              {{ category.name }}
            </li>
          </ul>
        </div>
      </div>

      <div class="block relative mb-4 col-span-2">
        <label for="location" class="font-inter block text-azul text-sm font-bold mb-2 mt-4">
          Localização <span class="text-red-500">*</span>
        </label>
        <div class="relative">
          <input
            type="text"
            v-model="searchLocation"
            placeholder="Pesquisar Localização..."
            class="w-full border rounded py-2 px-3 leading-tight focus:outline-none focus:shadow-outline"
            @focus="showLocationDropdown = true"
            @blur="hideDropdown('location')"
          />
          <div class="absolute inset-y-0 right-0 flex items-center px-2 text-gray-700">
            <img
              src="../assets/icons/chevron-down.svg"
              alt="chevron-down"
              class="w-[15px] h-[15px] cursor-pointer"
              @click="showLocationDropdown = !showLocationDropdown"
            />
          </div>
          <ul
            v-if="showLocationDropdown"
            class="absolute z-10 bg-white border rounded mt-1 w-full max-h-48 overflow-y-auto shadow-lg"
          >
            <li
              v-for="location in filteredLocations"
              :key="location.id"
              @mousedown="selectLocation(location)"
              class="px-3 py-2 hover:bg-gray-200 cursor-pointer"
            >
              {{ location.name }}
            </li>
          </ul>
        </div>
      </div>

      <div class="block relative mb-4 col-span-2">
        <label for="color" class="font-inter block text-azul text-sm font-bold mb-2 mt-4">
          Cor <span class="text-red-500">*</span>
        </label>
        <div class="relative">
          <input
            type="text"
            v-model="searchColor"
            placeholder="Pesquisar Cor..."
            class="w-full border rounded py-2 px-3 leading-tight focus:outline-none focus:shadow-outline"
            @focus="showColorDropdown = true"
            @blur="hideDropdown('color')"
          />
          <div class="absolute inset-y-0 right-0 flex items-center px-2 text-gray-700">
            <img
              src="../assets/icons/chevron-down.svg"
              alt="chevron-down"
              class="w-[15px] h-[15px] cursor-pointer"
              @click="showColorDropdown = !showColorDropdown"
            />
          </div>
          <ul
            v-if="showColorDropdown"
            class="absolute z-10 bg-white border rounded mt-1 w-full max-h-48 overflow-y-auto shadow-lg"
          >
            <li
              v-for="color in filteredColors"
              :key="color.id"
              @mousedown="selectColor(color)"
              class="px-3 py-2 hover:bg-gray-200 cursor-pointer"
            >
              {{ color.name }}
            </li>
          </ul>
        </div>
      </div>

      <div class="block relative mb-4 col-span-2">
        <label for="brand" class="font-inter block text-azul text-sm font-bold mb-2 mt-4">
          Marca <span class="text-red-500">*</span>
        </label>
        <div class="relative">
          <input
            type="text"
            v-model="searchBrand"
            placeholder="Pesquisar Marca..."
            class="w-full border rounded py-2 px-3 leading-tight focus:outline-none focus:shadow-outline"
            @focus="showBrandDropdown = true"
            @blur="hideDropdown('brand')"
          />
          <div class="absolute inset-y-0 right-0 flex items-center px-2 text-gray-700">
            <img
              src="../assets/icons/chevron-down.svg"
              alt="chevron-down"
              class="w-[15px] h-[15px] cursor-pointer"
              @click="showBrandDropdown = !showBrandDropdown"
            />
          </div>
          <ul
            v-if="showBrandDropdown"
            class="absolute z-10 bg-white border rounded mt-1 w-full max-h-48 overflow-y-auto shadow-lg"
          >
            <li
              v-for="brand in filteredBrands"
              :key="brand.id"
              @mousedown="selectBrand(brand)"
              class="px-3 py-2 hover:bg-gray-200 cursor-pointer"
            >
              {{ brand.name }}
            </li>
          </ul>
        </div>
      </div>

      <div class="mb-4 col-span-2">
        <label for="lostDate" class="font-inter block text-azul text-sm font-bold mb-2"
          >Data em que foi perdido</label
        >
        <input
          id="lostDate"
          class="appearance-none border rounded w-full py-2 px-3 leading-tight focus:outline-none focus:shadow-outline"
          :class="item.lostDate === '' ? 'text-gray-400' : 'text-gray-700'"
          v-model="item.lostDate"
          type="date"
          name="lostDate"
        />
      </div>

      <div class="mb-4 col-span-2">
        <label for="lostTime" class="font-inter block text-azul text-sm font-bold mb-2"
          >Horário em que foi perdido</label
        >
        <input
          id="lostTime"
          class="appearance-none border rounded w-full py-2 px-3 leading-tight focus:outline-none focus:shadow-outline"
          :class="lostTime === '' ? 'text-gray-400' : 'text-gray-700'"
          v-model="lostTime"
          type="time"
          name="lostTime"
        />
      </div>

      <div class="mb-4 col-span-2">
        <label for="description" class="font-inter block text-azul text-sm font-bold mb-2">
          Descrição
        </label>
        <textarea
          id="description"
          v-model="item.description"
          maxlength="750"
          name="description"
          rows="4"
          placeholder="Descreva detalhadamente o item"
          class="w-full px-3 py-2 text-gray-700 border rounded-lg focus:outline-none focus:ring-2 focus:ring-blue-500 focus:border-transparent"
        ></textarea>
      </div>

      <div>
        <label
          for="images"
          class="flex bg-azul text-white text-base px-5 py-3 outline-none rounded cursor-pointer font-inter"
          :class="previews?.length > 1 ? 'opacity-50 cursor-not-allowed' : ''"
        >
          <img src="../assets/icons/add-item-white.svg" alt="" class="mr-2" />
          Adicionar imagens
          <input
            type="file"
            ref="fileInput"
            id="images"
            class="hidden"
            @change="onFileChange"
            :disabled="previews?.length > 1"
          />
        </label>
      </div>

      <div class="flex flex-wrap gap-4 col-span-3">
        <div
          v-for="(image, index) in previews"
          :key="index"
          class="w-64 h-64 border rounded relative"
        >
          <img :src="image" alt="Preview" class="w-full h-full object-cover rounded" />

          <div
            class="absolute p-1 bottom-2 border-2 border-laranja right-2 w-12 h-12 bg-white flex items-center justify-center text-xs rounded-full cursor-pointer"
            @click="removeImage(index)"
          >
            <img src="../assets/icons/trash.svg" alt="" />
          </div>
        </div>
      </div>

      <div class="col-span-4">
        <button
          type="button"
          @click="save"
          class="inline-block text-center rounded-full bg-laranja px-5 py-3 text-md text-white w-full"
        >
          Enviar
        </button>
      </div>
    </div>
  </form>

  <Alert v-if="submitError" type="error" :message="alertMessage" @closed="submitError = false" />

  <Alert
    v-if="formSubmitted"
    type="success"
    message="Item publicado com sucesso"
    @closed="formSubmitted = false"
  />
</template>

<script>
import Form from "../models/Form";
import Item from "../models/Item";
import Alert from "./Alert.vue";
import api from "../services/api";

export default {
  name: "FormComponent",
  data() {
    return {
      item: new Item(),
      lostTime: "",
      lostDate: "",
      previews: [],
      imagesToRemove: [],
      submitError: false,
      formSubmitted: false,
      alertMessage: "",
      categories: [],
      locations: [],
      colors: [],
      brands: [],
      searchCategory: "",
      searchLocation: "",
      searchBrand: "",
      searchColor: "",
      showCategoryDropdown: false,
      showLocationDropdown: false,
      showBrandDropdown: false,
      showColorDropdown: false,
    };
  },

  props: {
    editMode: {
      type: Boolean,
      default: false,
    },
    existingItem: {
      type: Object,
      default: null,
    },
  },

  mounted() {
    this.initializeData();

    if (this.editMode && this.existingItem) {
      this.item = Object.assign(new Item(), this.existingItem);

      this.previews.push(...this.existingItem.image_urls);

      if (this.item.found_lost_date) {
        try {
          const date = new Date(this.item.found_lost_date);
          this.item.lostDate =
            date.getFullYear() +
            "-" +
            String(date.getMonth() + 1).padStart(2, "0") +
            "-" +
            String(date.getDate()).padStart(2, "0");
          this.lostTime =
            String(date.getHours()).padStart(2, "0") +
            ":" +
            String(date.getMinutes()).padStart(2, "0");
        } catch (error) {
          console.error("Erro ao processar found_lost_date:", error);
          this.alertMessage = "Erro ao processar data.";
          this.submitError = true;
        }
      }
    }
  },
  computed: {
    filteredCategories() {
      return this.categories.filter((category) =>
        category.name.toLowerCase().includes(this.searchCategory.toLowerCase()),
      );
    },
    filteredLocations() {
      return this.locations.filter((location) =>
        location.name.toLowerCase().includes(this.searchLocation.toLowerCase()),
      );
    },
    filteredBrands() {
      return this.brands.filter((brand) =>
        brand.name.toLowerCase().includes(this.searchBrand.toLowerCase()),
      );
    },
    filteredColors() {
      return this.colors.filter((color) =>
        color.name.toLowerCase().includes(this.searchColor.toLowerCase()),
      );
    },
  },
  methods: {
    initializeData() {
      this.initializeCategories();
      this.initializeLocations();
      this.initializeColors();
      this.initializeBrands();
    },

    async initializeCategories() {
      try {
        const result = await api.get("/categories/");
        this.categories = result.data.results;
      } catch {
        console.log("Erro ao carregar categorias");
        this.alertMessage = "Erro ao carregar categorias.";
        this.submitError = true;
      }
    },

    async initializeLocations() {
      try {
        const result = await api.get("/locations/");
        this.locations = result.data.results;
      } catch {
        console.log("Erro ao carregar locais");
        this.alertMessage = "Erro ao carregar locais.";
        this.submitError = true;
      }
    },

    async initializeColors() {
      try {
        const result = await api.get("/colors/");
        this.colors = result.data.results;
      } catch {
        console.log("Erro ao carregar cores");
        this.alertMessage = "Erro ao carregar cores.";
        this.submitError = true;
      }
    },

    async initializeBrands() {
      try {
        const result = await api.get("/brands/");
        this.brands = result.data.results;
      } catch {
        console.log("Erro ao carregar marcas");
        this.alertMessage = "Erro ao carregar marcas.";
        this.submitError = true;
      }
    },

    async save() {
      this.item.status = "lost";

      const form = new Form(this.item);

      if (!form.validate()) {
        this.alertMessage = "Verifique os campos marcados com *.";
        this.submitError = true;
        return;
      }

      if (this.item.foundDate) {
        const formattedFoundLostDate = this.formatFoundLostDate();
        form.setFieldValue("found_lost_date", formattedFoundLostDate);
      }

      const formData = form.toFormData();

      if(this.imagesToRemove.length > 0) {
        this.imagesToRemove.forEach(id => formData.append("remove_images", id));
      }

      try {
        if (this.editMode) {
          if (this.item.images?.length > 0) {
            this.item.images.forEach((image) => {
              formData.append("images", image);
            });
          }

          await api.patch(`/items/${this.item.id}/`, formData, {
            headers: { "Content-Type": "multipart/form-data" },
          });

          this.formSubmitted = true;
<<<<<<< HEAD
          for (let pair of formData.entries()) {
            console.log(pair[0], pair[1]);
          }
=======
>>>>>>> 871ce7e9
        } else {
          await api.post("/items/", formData);
          this.formSubmitted = true;
        }
        setTimeout(() => {
          window.location.replace(`http://localhost:8000/#/lost`);
        }, 1000);
      } catch (error) {
        this.alertMessage = "Erro ao publicar item.";
        this.submitError = true;
      }
    },

    onFileChange(event) {
      if (!this.item.images) {
        this.item.images = [];
      }

      const files = Array.from(event.target.files);
      this.item.images.push(...files);

      files.forEach((file) => {
        const reader = new FileReader();
        reader.onload = (e) => {
          this.previews.push(e.target.result);
        };
        reader.readAsDataURL(file);
      });
    },

    formatFoundLostDate() {
      const [year, month, day] = this.item.foundDate.split("-").map(Number);

      const [hours, minutes] = this.foundTime?.split(":").map(Number);

      const date = new Date(year, month - 1, day, hours ?? 0, minutes ?? 0);

      const timezoneOffset = date.getTimezoneOffset();
      const sign = timezoneOffset > 0 ? "-" : "+";
      const offset = Math.abs(timezoneOffset);
      const offsetHours = String(Math.floor(offset / 60)).padStart(2, "0");
      const offsetMinutes = String(offset % 60).padStart(2, "0");

      return `${date.getFullYear()}-${String(date.getMonth() + 1).padStart(2, "0")}-${String(date.getDate()).padStart(2, "0")}T${String(date.getHours()).padStart(2, "0")}:${String(date.getMinutes()).padStart(2, "0")}:${String(date.getSeconds()).padStart(2, "0")}${sign}${offsetHours}${offsetMinutes}`;
    },

    async removeImage(index) {
      if (this.existingItem && index < (this.existingItem.image_urls?.length || 0)) {
        this.imagesToRemove.push(this.existingItem.image_ids[index]);
        if (this.imagesToRemove.length > 0) {
          this.existingItem.image_urls?.splice(index, 1);
          this.existingItem.image_ids.splice(index, 1);
        }
      } else {
          const newIndex = index - ((this.existingItem?.image_urls?.length) || 0);
          this.item.images.splice(newIndex, 1);
      }

        this.previews.splice(index, 1);

        this.$forceUpdate();
        this.$refs.fileInput.value = "";
    },

    handleSelectChange(event) {
      const element = event.target;

      if (element.value == "clear") {
        this.item[`${element.id}`] = "";
      }
    },

    selectCategory(category) {
      this.item.category = category.id;
      this.searchCategory = category.name;
      this.showCategoryDropdown = false;
    },

    selectLocation(location) {
      this.item.location = location.id;
      this.searchLocation = location.name;
      this.showLocationDropdown = false;
    },

    selectBrand(brand) {
      this.item.brand = brand.id;
      this.searchBrand = brand.name;
      this.showBrandDropdown = false;
    },

    selectColor(color) {
      this.item.color = color.id;
      this.searchColor = color.name;
      this.showBrandDropdown = false;
    },

    hideDropdown(field) {
      setTimeout(() => {
        if (field === "category") this.showCategoryDropdown = false;
        if (field === "location") this.showLocationDropdown = false;
        if (field === "brand") this.showBrandDropdown = false;
        if (field === "color") this.showColorDropdown = false;
      }, 200);
    },
  },
};
</script>

<style scoped></style><|MERGE_RESOLUTION|>--- conflicted
+++ resolved
@@ -447,12 +447,6 @@
           });
 
           this.formSubmitted = true;
-<<<<<<< HEAD
-          for (let pair of formData.entries()) {
-            console.log(pair[0], pair[1]);
-          }
-=======
->>>>>>> 871ce7e9
         } else {
           await api.post("/items/", formData);
           this.formSubmitted = true;
