from django.shortcuts import render
from django.shortcuts import redirect
from django.contrib import messages
from django.utils.crypto import get_random_string
from rest_framework.generics import ListCreateAPIView
from rest_framework.permissions import IsAuthenticatedOrReadOnly
from rest_framework.permissions import IsAuthenticated
from .models import Brand, Color, Item
from .serializers import BrandSerializer, ColorSerializer, ItemSerializer
from msal import ConfidentialClientApplication
from django.shortcuts import redirect
from django.http import JsonResponse
import os
from rest_framework.views import APIView
from drf_yasg.utils import swagger_auto_schema
from drf_yasg import openapi
from rest_framework.response import Response
from rest_framework.viewsets import ModelViewSet
from .models import Item, Category
from .serializers import ItemSerializer, CategorySerializer
from django_filters.rest_framework import DjangoFilterBackend
from rest_framework.filters import SearchFilter, OrderingFilter
from rest_framework import status
from .serializers import ItemImageSerializer
from .models import Item, ItemImage
import requests
from django.contrib.auth import get_user_model
from django.contrib.auth import login
import logging
from datetime import datetime
from django.contrib.auth.models import AbstractUser
from django.db import models
from django.views import View
from .models import UserProfile


# Configurações do MSAL
CLIENT_ID = os.getenv("MICROSOFT_CLIENT_ID")
CLIENT_SECRET = os.getenv("MICROSOFT_CLIENT_SECRET")
AUTHORITY = os.getenv("AUTHORITY")
REDIRECT_URI = os.getenv("MICROSOFT_REDIRECT_URI")
SCOPES = ["User.Read"]
logger = logging.getLogger(__name__)
User = get_user_model()


class ItemViewSet(ModelViewSet):
    queryset = Item.objects.all()
    serializer_class = ItemSerializer
    permission_classes = [IsAuthenticatedOrReadOnly]
    filter_backends = [DjangoFilterBackend, SearchFilter, OrderingFilter]
<<<<<<< HEAD
    filterset_fields = ["category", "color", "is_valuable", "status"]
    search_fields = ["name", "location", "description"]
    ordering_fields = ["created_at", "found_lost_date"]
=======
    filterset_fields = ['category', 'color', 'brand', 'is_valuable', 'status']
    search_fields = ['name', 'location', 'description']
    ordering_fields = ['created_at', 'found_lost_date']
>>>>>>> da85a28c

    def perform_create(self, serializer):
        serializer.save(
            user=self.request.user if self.request.user.is_authenticated else None
        )


class CategoryViewSet(ModelViewSet):
    queryset = Category.objects.all()
    serializer_class = CategorySerializer
    permission_classes = [IsAuthenticatedOrReadOnly]

<<<<<<< HEAD

=======
class ColorViewSet(ModelViewSet):
    queryset = Color.objects.all()
    serializer_class = ColorSerializer

    def create(self, request, *args, **kwargs):
        serializer = self.get_serializer(data=request.data)
        serializer.is_valid(raise_exception=True)
        self.perform_create(serializer)
        return Response(serializer.data, status=status.HTTP_201_CREATED)


class BrandViewSet(ModelViewSet):
    queryset = Brand.objects.all()
    serializer_class = BrandSerializer
    permission_classes = [IsAuthenticatedOrReadOnly]
    
>>>>>>> da85a28c
class ItemImageViewSet(ModelViewSet):
    serializer_class = ItemImageSerializer
    permission_classes = [IsAuthenticatedOrReadOnly]

    def get_queryset(self):
        item_id = self.kwargs.get("item_id")
        return ItemImage.objects.filter(item_id=item_id)

    def create(self, request, *args, **kwargs):
        item_id = self.kwargs.get("item_id")
        try:
            item = Item.objects.get(id=item_id)
        except Item.DoesNotExist:
            return Response(
                {"error": "Item not found"}, status=status.HTTP_404_NOT_FOUND
            )

        serializer = self.get_serializer(data=request.data)
        serializer.is_valid(raise_exception=True)
        serializer.save(item=item)
        return Response(serializer.data, status=status.HTTP_201_CREATED)


class UserDetailView(APIView):
    permission_classes = [IsAuthenticated]

    @swagger_auto_schema(
        operation_description="Retorna os dados do usuário autenticado",
        responses={
            200: openapi.Response(
                description="Usuário autenticado",
                examples={
                    "application/json": {
                        "id": 2,
                        "username": "testuser",
                        "email": "231026714@aluno.unb.br",
                        "first_name": "Euller",
                        "last_name": "Silva",
                        "matricula": "231026714",
                        "foto": "https://foto.unb.br/user-picture.jpg",
                    }
                },
            )
        },
    )
    def get(self, request):
        user = request.user
        social_account = SocialAccount.objects.filter(
            user=user, provider="microsoft"
        ).first()

        # Extrai a matrícula e a foto do usuário(se disponivel)
        if user.email and "@aluno.unb.br" in user.email:
            matricula = user.email.split("@")[0]
        else:
            matricula = None

        foto = social_account.extra_data.get("photo", None) if social_account else None

        user_data = {
            "id": user.id,
            "username": user.username,
            "email": user.email,
            "first_name": user.first_name,
            "last_name": user.last_name,
            "matricula": matricula,
            "foto": foto,
        }
        return Response(user_data)


def fetch_user_data(access_token):
    """
    Busca os dados do usuário autenticado na Microsoft Graph API.
    """
    url = "https://graph.microsoft.com/v1.0/me"
    headers = {"Authorization": f"Bearer {access_token}"}
    response = requests.get(url, headers=headers)
    if response.status_code == 200:
        return response.json()
    else:
        raise Exception(
            f"Erro ao buscar dados do usuário: {response.status_code} - {response.text}"
        )


User = get_user_model()


def save_or_update_user(user_data, access_token=None):
    """
    Salva ou atualiza os dados do usuário no banco de dados.
    """
    try:
        user, created = User.objects.update_or_create(
            email=user_data.get("userPrincipalName"),
            defaults={
                "username": user_data.get("userPrincipalName").split("@")[0],
                "first_name": user_data.get("givenName", ""),
                "last_name": user_data.get("surname", ""),
                "password": "defaultpassword",
                "last_login": datetime.now(),
                "is_superuser": False,
                "is_staff": False,
                "is_active": True,
                "date_joined": datetime.now(),
            },
        )
        photo_url = get_and_save_user_photo(access_token, user.id)
        profile, _ = UserProfile.objects.update_or_create(
            user=user, defaults={"profile_picture": photo_url}
        )
        return user, created
    except Exception as e:
        raise Exception(f"Erro ao salvar ou atualizar o usuário: {e}")


def microsoft_login(request):
    """
    Inicia o fluxo de login com a Microsoft e redireciona o usuário automaticamente.
    """
    app = ConfidentialClientApplication(
        client_id=CLIENT_ID, client_credential=CLIENT_SECRET, authority=AUTHORITY
    )
    # Gera a URL de autorização
    auth_url = app.get_authorization_request_url(
        scopes=SCOPES, redirect_uri=REDIRECT_URI
    )
    return redirect(auth_url)


def microsoft_callback(request):
    """
    Processa o callback da Microsoft após o login.
    """
    authorization_code = request.GET.get("code")
    if not authorization_code:
        logger.error("Código de autorização não fornecido.")
        return JsonResponse(
            {"error": "Código de autorização não fornecido."}, status=400
        )

    app = ConfidentialClientApplication(
        client_id=CLIENT_ID, client_credential=CLIENT_SECRET, authority=AUTHORITY
    )

    try:
        # Troca o código de autorização pelo token de acesso
        token_response = app.acquire_token_by_authorization_code(
            code=authorization_code, scopes=SCOPES, redirect_uri=REDIRECT_URI
        )
        if "access_token" in token_response:
            access_token = token_response["access_token"]

            # Buscar dados do usuário
            user_data = fetch_user_data(access_token)

            # Salvar ou atualizar o usuário no banco de dados
            user, created = save_or_update_user(
                user_data=user_data, access_token=access_token
            )

            # Autenticar o usuário
            login(request, user)

            # Redirecionar para a página desejada
            return redirect("http://localhost:8000/#/found")
        else:
            logger.error("Falha ao adquirir token de acesso.")
            return JsonResponse(
                {"error": "Falha ao adquirir token de acesso."}, status=400
            )
    except Exception as e:
        logger.error(f"Erro no callback: {e}")
        return JsonResponse({"error": str(e)}, status=500)


def get_user_data(access_token):
    """Busca os dados do usuário autenticado na Microsoft Graph API."""
    url = "https://graph.microsoft.com/v1.0/me"
    headers = {"Authorization": f"Bearer {access_token}"}
    response = requests.get(url, headers=headers)
    if response.status_code == 200:
        return response.json()
    else:
        raise Exception(
            f"Erro ao buscar dados do usuário: {response.status_code} - {response.text}"
        )


class TestUserView(APIView):
    """
    View para testar criação e recuperação de usuários.
    """

    def post(self, request):
        """
        Testa a criação de um usuário completo no banco de dados.
        """
        data = request.data  # Dados enviados no corpo da requisição

        try:
            user, created = User.objects.update_or_create(
                email=data.get("email"),
                defaults={
                    "username": data.get("username"),
                    "first_name": data.get("first_name"),
                    "last_name": data.get("last_name"),
                    "password": data.get(
                        "password", ""
                    ),  # Salve apenas hashes reais em produção
                    "last_login": data.get("last_login", datetime.now()),
                    "is_superuser": data.get("is_superuser", False),
                    "is_staff": data.get("is_staff", False),
                    "is_active": data.get("is_active", True),
                    "date_joined": data.get("date_joined", datetime.now()),
                },
            )
            return Response(
                {
                    "message": "Usuário criado/atualizado",
                    "user_id": user.id,
                },
                status=status.HTTP_201_CREATED if created else status.HTTP_200_OK,
            )
        except Exception as e:
            return Response(
                {"error": str(e)}, status=status.HTTP_500_INTERNAL_SERVER_ERROR
            )

    def get(self, request):
        """
        Testa a recuperação de todos os usuários do banco de dados.
        """
        users = User.objects.all().values(
            "id",
            "email",
            "username",
            "first_name",
            "last_name",
            "last_login",
            "is_superuser",
            "is_staff",
            "is_active",
            "date_joined",
        )
        return Response(list(users), status=status.HTTP_200_OK)


def get_user_photo(access_token):
    """
    Busca o blob da foto do usuário autenticado na Microsoft Graph API.

    :param access_token: O token de acesso do usuário.
    :return: O conteúdo da foto do usuário (blob).
    """
    url = "https://graph.microsoft.com/v1.0/me/photo/$value"
    headers = {"Authorization": f"Bearer {access_token}"}

    response = requests.get(
        url, headers=headers, stream=True
    )  # stream=True para trabalhar com blobs
    if response.status_code == 200:
        return response.content  # Retorna o blob da foto
    else:
        raise Exception(
            f"Erro ao buscar a foto do usuário: {response.status_code} - {response.text}"
        )


def get_and_save_user_photo(access_token, user_id):
    """
    Busca o blob da foto do usuário na API Microsoft Graph e salva localmente.

    :param access_token: Token de acesso do usuário.
    :param user_id: ID único do usuário (usado para nomear o arquivo).
    :return: URL do arquivo salvo ou None se a foto não estiver disponível.
    """
    if not access_token:
        raise ValueError(
            "O parâmetro access_token não foi fornecido para obter a foto."
        )

    # Diretório onde as fotos serão salvas
    MEDIA_DIR = "/home/pedroubu/Imagens/AcheiUnBFt/"
    os.makedirs(MEDIA_DIR, exist_ok=True)  # Garante que o diretório existe

    url = "https://graph.microsoft.com/v1.0/me/photo/$value"
    headers = {"Authorization": f"Bearer {access_token}"}

    response = requests.get(url, headers=headers, stream=True)

    if response.status_code == 200:
        # Nome do arquivo (usando o user_id)
        file_path = os.path.join(MEDIA_DIR, f"{user_id}.jpg")

        # Salva o blob como um arquivo local
        with open(file_path, "wb") as photo_file:
            for chunk in response.iter_content(chunk_size=8192):
                photo_file.write(chunk)

        # Gera a URL (ajuste conforme necessário)
        file_url = f"/home/pedroubu/Imagens/AcheiUnBFt/{user_id}.jpg"
        return file_url
    elif response.status_code == 404:  # Foto não encontrada
        logger.warning(f"Foto de perfil não encontrada para o usuário {user_id}.")
        return None
    else:
        raise Exception(
            f"Erro ao buscar a foto do usuário: {response.status_code} - {response.text}"
        )


class DeleteUserView(View):
    """
    Endpoint para deletar usuários pelo ID.
    """

    def delete(self, request, user_id):
        try:
            user = User.objects.get(id=user_id)
            user.delete()  # Deleta o usuário do banco de dados
            return JsonResponse(
                {"message": f"Usuário com ID {user_id} foi deletado com sucesso."},
                status=200,
            )
        except User.DoesNotExist:
            return JsonResponse({"error": "Usuário não encontrado."}, status=404)


'''def microsoft_callback(request):
    """Processa o callback da Microsoft após o login."""
    # Obtém o código de autorização da URL
    code = request.GET.get("code")
    if not code:
        messages.error(request, "Código de autorização não fornecido.")
        return redirect(
            "http://localhost:8000/#/"
        )  # Redireciona para a home se o código não for fornecido

    # Troca o código pelo token
    app = ConfidentialClientApplication(
        CLIENT_ID, authority=AUTHORITY, client_credential=CLIENT_SECRET
    )
    result = app.acquire_token_by_authorization_code(
        code,
        scopes=["User.Read"],  # Scopes solicitados
        redirect_uri=REDIRECT_URI,
    )

    if "access_token" in result:
        # Você pode usar o token para autenticar o usuário ou armazenar informações adicionais
        user_info = result.get("id_token_claims")

        # (Opcional) Salve as informações do usuário na sessão
        request.session["user"] = {
            "name": user_info.get("name"),
            "email": user_info.get("preferred_username"),
            "oid": user_info.get("oid"),
        }

        # Redireciona para a página inicial
        messages.success(request, "Login realizado com sucesso!")
        return redirect(
            "http://localhost:8000/#/found"
        )  # Substitua "home" pela URL name da sua página inicial
    else:
        messages.error(request, "Erro ao obter o token de acesso.")
        return redirect(
            "http://localhost:8000/#/"
        )  # Redireciona para a página inicial com erro'''<|MERGE_RESOLUTION|>--- conflicted
+++ resolved
@@ -49,15 +49,9 @@
     serializer_class = ItemSerializer
     permission_classes = [IsAuthenticatedOrReadOnly]
     filter_backends = [DjangoFilterBackend, SearchFilter, OrderingFilter]
-<<<<<<< HEAD
     filterset_fields = ["category", "color", "is_valuable", "status"]
     search_fields = ["name", "location", "description"]
     ordering_fields = ["created_at", "found_lost_date"]
-=======
-    filterset_fields = ['category', 'color', 'brand', 'is_valuable', 'status']
-    search_fields = ['name', 'location', 'description']
-    ordering_fields = ['created_at', 'found_lost_date']
->>>>>>> da85a28c
 
     def perform_create(self, serializer):
         serializer.save(
@@ -70,9 +64,6 @@
     serializer_class = CategorySerializer
     permission_classes = [IsAuthenticatedOrReadOnly]
 
-<<<<<<< HEAD
-
-=======
 class ColorViewSet(ModelViewSet):
     queryset = Color.objects.all()
     serializer_class = ColorSerializer
@@ -89,7 +80,7 @@
     serializer_class = BrandSerializer
     permission_classes = [IsAuthenticatedOrReadOnly]
     
->>>>>>> da85a28c
+
 class ItemImageViewSet(ModelViewSet):
     serializer_class = ItemImageSerializer
     permission_classes = [IsAuthenticatedOrReadOnly]
@@ -417,47 +408,4 @@
                 status=200,
             )
         except User.DoesNotExist:
-            return JsonResponse({"error": "Usuário não encontrado."}, status=404)
-
-
-'''def microsoft_callback(request):
-    """Processa o callback da Microsoft após o login."""
-    # Obtém o código de autorização da URL
-    code = request.GET.get("code")
-    if not code:
-        messages.error(request, "Código de autorização não fornecido.")
-        return redirect(
-            "http://localhost:8000/#/"
-        )  # Redireciona para a home se o código não for fornecido
-
-    # Troca o código pelo token
-    app = ConfidentialClientApplication(
-        CLIENT_ID, authority=AUTHORITY, client_credential=CLIENT_SECRET
-    )
-    result = app.acquire_token_by_authorization_code(
-        code,
-        scopes=["User.Read"],  # Scopes solicitados
-        redirect_uri=REDIRECT_URI,
-    )
-
-    if "access_token" in result:
-        # Você pode usar o token para autenticar o usuário ou armazenar informações adicionais
-        user_info = result.get("id_token_claims")
-
-        # (Opcional) Salve as informações do usuário na sessão
-        request.session["user"] = {
-            "name": user_info.get("name"),
-            "email": user_info.get("preferred_username"),
-            "oid": user_info.get("oid"),
-        }
-
-        # Redireciona para a página inicial
-        messages.success(request, "Login realizado com sucesso!")
-        return redirect(
-            "http://localhost:8000/#/found"
-        )  # Substitua "home" pela URL name da sua página inicial
-    else:
-        messages.error(request, "Erro ao obter o token de acesso.")
-        return redirect(
-            "http://localhost:8000/#/"
-        )  # Redireciona para a página inicial com erro'''+            return JsonResponse({"error": "Usuário não encontrado."}, status=404)